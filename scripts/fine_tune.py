--- conflicted
+++ resolved
@@ -18,9 +18,6 @@
 
 os.environ["TOKENIZERS_PARALLELISM"] = "false"
 
-<<<<<<< HEAD
-# --- Model Zoo to map config key to Hugging Face ID ---
-=======
 # ---------------------------------------------------------------------
 # 1. Custom Model Definitions
 # ---------------------------------------------------------------------
@@ -77,7 +74,6 @@
 # ---------------------------------------------------------------------
 # 2.  Model Zoo
 # ---------------------------------------------------------------------
->>>>>>> 8b9ad720
 MODEL_ZOO = {
     "bert":     {"hf_id": "bert-base-cased"},
     "protbert": {"hf_id": "Rostlab/prot_bert_bfd"},
@@ -104,20 +100,6 @@
     spec = MODEL_ZOO[config["model_key"].lower()]
     model_hf_id = spec['hf_id']
 
-<<<<<<< HEAD
-    # --- Load Model, Tokenizer, and PROCESSED Data ---
-    print(f"📂 Loading PROCESSED dataset from: {config['dataset_path']}")
-    ds = load_from_disk(config['dataset_path'])
-    
-    print(f"🔄 Loading model and tokenizer for: {model_hf_id}")
-    model = AutoModelForMaskedLM.from_pretrained(model_hf_id)
-    tokenizer = AutoTokenizer.from_pretrained(model_hf_id)
-    if tokenizer.pad_token is None:
-        tokenizer.pad_token = tokenizer.eos_token
-
-    # The data is pre-masked, so we only need to pad batches.
-    collator = DataCollatorWithPadding(tokenizer=tokenizer)
-=======
     if is_main() and config.get("wandb_project"):
         wandb.init(project=config["wandb_project"], config=config)
 
@@ -129,12 +111,8 @@
     if tokenizer.pad_token is None:
         tokenizer.pad_token = tokenizer.eos_token
 
-    # --- Remove unused text columns immediately after loading ---
-    # This ensures only tokenized data is passed to the Trainer.
-    columns_to_remove = [col for col in ["combo_id", "combo_feats"] if col in ds["train"].column_names]
-    if columns_to_remove:
-        print(f"Removing text columns: {columns_to_remove}")
-        ds = ds.remove_columns(columns_to_remove)
+    # The data is pre-masked, so we only need to pad batches.
+    collator = DataCollatorWithPadding(tokenizer=tokenizer)
 
     # --- Model and Collator Selection ---
     if objective == "mlm":
@@ -151,17 +129,13 @@
         # Handle CLM or other objectives if needed
         raise NotImplementedError(f"Training for objective '{objective}' not fully implemented.")
 
->>>>>>> 8b9ad720
-
-    # --- LoRA Configuration ---
+
+    model.gradient_checkpointing_enable()
+
+    # Apply LoRA if configured
     if config.get("use_lora", False):
-<<<<<<< HEAD
-        print("⚡️ Applying LoRA configuration...")
-        peft_config = LoraConfig(
-=======
         print("Applying LoRA configuration...")
         lora_config = LoraConfig(
->>>>>>> 8b9ad720
             r=config.get("lora_r", 16),
             lora_alpha=config.get("lora_alpha", 32),
             target_modules=config.get("lora_target_modules", ["query", "value"]),
@@ -175,18 +149,6 @@
             if 'cls' in name or 'LMPredictionHead' in name:
                 param.requires_grad = True
         model.print_trainable_parameters()
-<<<<<<< HEAD
-    
-    # --- Trainer Setup ---
-    training_args = TrainingArguments(
-        output_dir=config["checkpoint_path"],
-        num_train_epochs=config.get("num_epochs", 3),
-        per_device_train_batch_size=config.get("batch_size", 16),
-        per_device_eval_batch_size=config.get("eval_batch_size", 32),
-        gradient_accumulation_steps=config.get("grad_accum", 1),
-        learning_rate=config.get("learning_rate", 2e-5),
-        weight_decay=config.get("weight_decay", 0.01),
-=======
 
     print(f"Creating a smaller validation subset for memory efficiency (100000/{len(ds['val'])}) batches.")
     eval_subset = ds["val"].shuffle(seed=42).select(range(100000))   
@@ -197,7 +159,6 @@
         deepspeed=config.get("deepspeed_config", None),
         per_device_train_batch_size=config["batch_size"],
         per_device_eval_batch_size=config.get("eval_batch_size", config["batch_size"]),
->>>>>>> 8b9ad720
         eval_strategy="epoch",
         save_strategy="epoch",
         logging_steps=100,
@@ -221,14 +182,11 @@
     # --- Train and Evaluate ---
     print("Starting training...")
     trainer.train()
-<<<<<<< HEAD
-=======
     
     print("Training complete. Evaluating final model...")
     metrics = trainer.evaluate(eval_dataset=ds["test"]) # Evaluate on the test set
     print("Final test metrics:")
     print(metrics)
->>>>>>> 8b9ad720
 
     print("🏁 Training complete. Evaluating on test set...")
     metrics = trainer.evaluate(eval_dataset=ds["test"])
